--- conflicted
+++ resolved
@@ -691,19 +691,6 @@
 
 @secure_required
 def fast_access(request, access_form=FastAccessForm,
-<<<<<<< HEAD
-                template_name='userena/fast_access.html'):
-    form = access_form()
-    extra_context = {'form': form}
-    return ExtraContextTemplateView.as_view(template_name=template_name,
-                                            extra_context=extra_context)(request)
-                                            
-#def SignupOrSignin(request, signup_form=SignupOnePassword,
-#           template_name='index.html', success_url=None,
-#           extra_context=None, auth_form=AuthenticationForm,
-#           redirect_field_name=REDIRECT_FIELD_NAME,
-#           redirect_signin_function=signin_redirect):
-=======
                 template_name='userena/fast_access.html',
                 success_url=None, extra_context=None,
                 redirect_field_name=REDIRECT_FIELD_NAME,
@@ -758,5 +745,4 @@
         'next': request.REQUEST.get(redirect_field_name),
     })
     return ExtraContextTemplateView.as_view(template_name=template_name,
-                                            extra_context=extra_context)(request)
->>>>>>> 081ca684
+                                            extra_context=extra_context)(request)