--- conflicted
+++ resolved
@@ -246,10 +246,6 @@
         return profile
 
 class SignupFormOnePassword(SignupForm):
-<<<<<<< HEAD
-    def __init__(self, *args, **kwargs):
-        super(SignupFormOnePassword, self).__init__(*args, **kwargs)
-=======
     password = forms.CharField(widget=forms.PasswordInput(attrs=attrs_dict,
                                                            render_value=False),
                                 label=_("password"))
@@ -257,18 +253,11 @@
     def __init__(self, *args, **kwargs):
         super(SignupFormOnePassword, self).__init__(*args, **kwargs)
         del self.fields['password1']
->>>>>>> 081ca684
         del self.fields['password2']
     def clean(self):
         return self.cleaned_data
 
 class FastAccessForm(SignupFormOnlyEmail, SignupFormOnePassword):
-<<<<<<< HEAD
-    SignupFormOnePassword.base_fields['password1'] = forms.CharField(
-                                                widget=forms.PasswordInput(attrs=attrs_dict,
-                                                                    render_value=False),
-                                                label=_("password"))
-=======
     
     def clean_email(self):
         return self.cleaned_data['email']
@@ -290,5 +279,4 @@
 
     def save(self):
         self.cleaned_data['password1'] = self.cleaned_data.pop('password')
-        return super(FastAccessForm, self).save()
->>>>>>> 081ca684
+        return super(FastAccessForm, self).save()