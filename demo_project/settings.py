--- conflicted
+++ resolved
@@ -52,15 +52,10 @@
 DOCUMENT_ROOT = abspath(PROJECT_ROOT, 'docs')
 
 MEDIA_URL = '/media/'
-<<<<<<< HEAD
-
+STATIC_URL = '/static/'
 STATIC_URL = '/static/'
 
 
-ADMIN_MEDIA_PREFIX = '/media/admin/'
-=======
-STATIC_URL = '/static/'
->>>>>>> 081ca684
 
 SECRET_KEY = 'sx405#tc)5m@s#^jh5l7$k#cl3ekg)jtbo2ds(n(kw@gp0t7x@'
 
